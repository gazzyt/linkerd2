package testutil

import (
	"bytes"
	"flag"
	"fmt"
	"io/ioutil"
	"net/http"
	"os"
	"os/exec"
	"path/filepath"
	"strings"
	"time"

	log "github.com/sirupsen/logrus"
)

// TestHelper provides helpers for running the linkerd integration tests.
type TestHelper struct {
<<<<<<< HEAD
	linkerd         string
	version         string
	namespace       string
	singleNamespace bool
	httpClient      http.Client
=======
	linkerd    string
	version    string
	namespace  string
	tls        bool
	httpClient http.Client
>>>>>>> 3d5e7eeb
	KubernetesHelper
}

// NewTestHelper creates a new instance of TestHelper for the current test run.
// The new TestHelper can be configured via command line flags.
func NewTestHelper() *TestHelper {
	exit := func(code int, msg string) {
		fmt.Fprintln(os.Stderr, msg)
		os.Exit(code)
	}

	linkerd := flag.String("linkerd", "", "path to the linkerd binary to test")
	namespace := flag.String("linkerd-namespace", "l5d-integration", "the namespace where linkerd is installed")
<<<<<<< HEAD
	singleNamespace := flag.Bool("single-namespace", false, "configure the control plane to only operate in the installed namespace")
=======
	tls := flag.Bool("enable-tls", false, "enable TLS in tests")
>>>>>>> 3d5e7eeb
	runTests := flag.Bool("integration-tests", false, "must be provided to run the integration tests")
	verbose := flag.Bool("verbose", false, "turn on debug logging")
	flag.Parse()

	if !*runTests {
		exit(0, "integration tests not enabled: enable with -integration-tests")
	}

	if *linkerd == "" {
		exit(1, "-linkerd flag is required")
	}

	if !filepath.IsAbs(*linkerd) {
		exit(1, "-linkerd path must be absolute")
	}

	_, err := os.Stat(*linkerd)
	if err != nil {
		exit(1, "-linkerd binary does not exist")
	}

	if *verbose {
		log.SetLevel(log.DebugLevel)
	} else {
		log.SetLevel(log.PanicLevel)
	}

	ns := *namespace
<<<<<<< HEAD
	if *singleNamespace {
		ns += "-single-namespace"
	}

	testHelper := &TestHelper{
		linkerd:         *linkerd,
		namespace:       ns,
		singleNamespace: *singleNamespace,
=======
	if *tls {
		ns += "-tls"
	}

	testHelper := &TestHelper{
		linkerd:   *linkerd,
		namespace: ns,
		tls:       *tls,
>>>>>>> 3d5e7eeb
	}

	version, _, err := testHelper.LinkerdRun("version", "--client", "--short")
	if err != nil {
		exit(1, "error getting linkerd version: "+err.Error())
	}
	testHelper.version = strings.TrimSpace(version)

	kubernetesHelper, err := NewKubernetesHelper(testHelper.RetryFor)
	if err != nil {
		exit(1, "error creating kubernetes helper: "+err.Error())
	}
	testHelper.KubernetesHelper = *kubernetesHelper

	testHelper.httpClient = http.Client{
		Timeout: 10 * time.Second,
	}

	return testHelper
}

// GetVersion returns the version of linkerd to test. This version corresponds
// to the client version of the linkerd binary provided via the -linkerd command
// line flag.
func (h *TestHelper) GetVersion() string {
	return h.version
}

// GetLinkerdNamespace returns the namespace where linkerd is installed. Set the
// namespace using the -linkerd-namespace command line flag.
func (h *TestHelper) GetLinkerdNamespace() string {
	return h.namespace
}

// GetTestNamespace returns the namespace for the given test. The test namespace
// is prefixed with the linkerd namespace.
func (h *TestHelper) GetTestNamespace(testName string) string {
	return h.namespace + "-" + testName
}

<<<<<<< HEAD
// SingleNamespace returns whether --single-namespace is enabled for the given test or not.
func (h *TestHelper) SingleNamespace() bool {
	return h.singleNamespace
=======
// TLS returns whether or not TLS is enabled for the given test.
func (h *TestHelper) TLS() bool {
	return h.tls
>>>>>>> 3d5e7eeb
}

// CombinedOutput executes a shell command and returns the output.
func (h *TestHelper) CombinedOutput(name string, arg ...string) (string, string, error) {
	command := exec.Command(name, arg...)
	var stderr bytes.Buffer
	command.Stderr = &stderr

	stdout, err := command.Output()
	return string(stdout), stderr.String(), err
}

// LinkerdRun executes a linkerd command appended with the --linkerd-namespace
// flag.
func (h *TestHelper) LinkerdRun(arg ...string) (string, string, error) {
	withNamespace := append(arg, "--linkerd-namespace", h.namespace)
	return h.CombinedOutput(h.linkerd, withNamespace...)
}

// LinkerdRunStream initiates a linkerd command appended with the
// --linkerd-namespace flag, and returns a Stream that can be used to read the
// command's output while it is still executing.
func (h *TestHelper) LinkerdRunStream(arg ...string) (*Stream, error) {
	withNamespace := append(arg, "--linkerd-namespace", h.namespace)
	cmd := exec.Command(h.linkerd, withNamespace...)

	cmdReader, err := cmd.StdoutPipe()
	if err != nil {
		return nil, err
	}

	err = cmd.Start()
	if err != nil {
		return nil, err
	}

	time.Sleep(500 * time.Millisecond)

	if cmd.ProcessState != nil && cmd.ProcessState.Exited() {
		return nil, fmt.Errorf("Process exited: %s", cmd.ProcessState)
	}

	return &Stream{cmd: cmd, out: cmdReader}, nil
}

// ValidateOutput validates a string against the contents of a file in the
// test's testdata directory.
func (h *TestHelper) ValidateOutput(out, fixtureFile string) error {
	b, err := ioutil.ReadFile("testdata/" + fixtureFile)
	if err != nil {
		return err
	}
	expected := string(b)

	if out != expected {
		return fmt.Errorf(
			"Expected:\n%s\nActual:\n%s", expected, out)
	}

	return nil
}

// CheckVersion validates the the output of the "linkerd version" command.
func (h *TestHelper) CheckVersion(serverVersion string) error {
	out, _, err := h.LinkerdRun("version")
	if err != nil {
		return fmt.Errorf("Unexpected error: %s\n%s", err.Error(), out)
	}
	if !strings.Contains(out, fmt.Sprintf("Client version: %s", h.version)) {
		return fmt.Errorf("Expected client version [%s], got:\n%s", h.version, out)
	}
	if !strings.Contains(out, fmt.Sprintf("Server version: %s", serverVersion)) {
		return fmt.Errorf("Expected server version [%s], got:\n%s", serverVersion, out)
	}
	return nil
}

// RetryFor retries a given function every second until the function returns
// without an error, or a timeout is reached. If the timeout is reached, it
// returns the last error received from the function.
func (h *TestHelper) RetryFor(timeout time.Duration, fn func() error) error {
	err := fn()
	if err == nil {
		return nil
	}

	timeoutAfter := time.After(timeout)
	retryAfter := time.Tick(time.Second)

	for {
		select {
		case <-timeoutAfter:
			return err
		case <-retryAfter:
			err = fn()
			if err == nil {
				return nil
			}
		}
	}
}

// HTTPGetURL sends a GET request to the given URL. It returns the response body
// in the event of a successful 200 response. In the event of a non-200
// response, it returns an error. It retries requests for up to 30 seconds,
// giving pods time to start.
func (h *TestHelper) HTTPGetURL(url string) (string, error) {
	var body string
	err := h.RetryFor(time.Minute, func() error {
		resp, err := h.httpClient.Get(url)
		if err != nil {
			return err
		}

		defer resp.Body.Close()
		bytes, err := ioutil.ReadAll(resp.Body)
		if err != nil {
			return fmt.Errorf("Error reading response body: %v", err)
		}
		body = string(bytes)

		if resp.StatusCode != http.StatusOK {
			return fmt.Errorf("GET request to [%s] returned status [%d]\n%s", url, resp.StatusCode, body)
		}

		return nil
	})

	return body, err
}<|MERGE_RESOLUTION|>--- conflicted
+++ resolved
@@ -17,19 +17,10 @@
 
 // TestHelper provides helpers for running the linkerd integration tests.
 type TestHelper struct {
-<<<<<<< HEAD
-	linkerd         string
-	version         string
-	namespace       string
-	singleNamespace bool
-	httpClient      http.Client
-=======
 	linkerd    string
 	version    string
 	namespace  string
-	tls        bool
 	httpClient http.Client
->>>>>>> 3d5e7eeb
 	KubernetesHelper
 }
 
@@ -43,11 +34,6 @@
 
 	linkerd := flag.String("linkerd", "", "path to the linkerd binary to test")
 	namespace := flag.String("linkerd-namespace", "l5d-integration", "the namespace where linkerd is installed")
-<<<<<<< HEAD
-	singleNamespace := flag.Bool("single-namespace", false, "configure the control plane to only operate in the installed namespace")
-=======
-	tls := flag.Bool("enable-tls", false, "enable TLS in tests")
->>>>>>> 3d5e7eeb
 	runTests := flag.Bool("integration-tests", false, "must be provided to run the integration tests")
 	verbose := flag.Bool("verbose", false, "turn on debug logging")
 	flag.Parse()
@@ -76,25 +62,10 @@
 	}
 
 	ns := *namespace
-<<<<<<< HEAD
-	if *singleNamespace {
-		ns += "-single-namespace"
-	}
-
-	testHelper := &TestHelper{
-		linkerd:         *linkerd,
-		namespace:       ns,
-		singleNamespace: *singleNamespace,
-=======
-	if *tls {
-		ns += "-tls"
-	}
 
 	testHelper := &TestHelper{
 		linkerd:   *linkerd,
 		namespace: ns,
-		tls:       *tls,
->>>>>>> 3d5e7eeb
 	}
 
 	version, _, err := testHelper.LinkerdRun("version", "--client", "--short")
@@ -133,17 +104,6 @@
 // is prefixed with the linkerd namespace.
 func (h *TestHelper) GetTestNamespace(testName string) string {
 	return h.namespace + "-" + testName
-}
-
-<<<<<<< HEAD
-// SingleNamespace returns whether --single-namespace is enabled for the given test or not.
-func (h *TestHelper) SingleNamespace() bool {
-	return h.singleNamespace
-=======
-// TLS returns whether or not TLS is enabled for the given test.
-func (h *TestHelper) TLS() bool {
-	return h.tls
->>>>>>> 3d5e7eeb
 }
 
 // CombinedOutput executes a shell command and returns the output.
